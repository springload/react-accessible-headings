import {
<<<<<<< HEAD
	createElement,
	createContext,
	useContext,
	DetailedHTMLProps,
	HTMLAttributes,
	ReactNode,
} from "react";
=======
  createElement,
  createContext,
  useContext,
  DetailedHTMLProps,
  HTMLAttributes,
  ReactNode,
} from 'react';
>>>>>>> 69a3903f

export const HeadingsContext = createContext<
	| undefined
	| {
			level: number;
			hClassName?: string;
	  }
>({ level: 1 });

type LevelProps = {
	value?: number;
	children: ReactNode;
	hClassName?: string;
};

export function Level({ children, value, hClassName }: LevelProps) {
	const context = useContext(HeadingsContext);
	const level = levelRange(value !== undefined ? value : context.level + 1);

	return (
		<HeadingsContext.Provider
			value={{
				level,
				hClassName: hClassName || context.hClassName,
			}}
		>
			{children}
		</HeadingsContext.Provider>
	);
}

type HeadingProps = {
	offset?: number;
} & DetailedHTMLProps<HTMLAttributes<HTMLHeadingElement>, HTMLHeadingElement>;

export function H({
	children,
	offset,
	className,
	...otherProps
}: HeadingProps) {
<<<<<<< HEAD
	const context = useContext(HeadingsContext);
	const proposedLevel = context.level + (offset !== undefined ? offset : 0);
	const level = levelRange(proposedLevel);

	// merge and trim unneeded spaces between classNames
	const mergedClassName = [context.hClassName, className]
		.filter(Boolean)
		.join(" ");

	setTimeout(checkHeadingLevelsDom, CHECK_AFTER_MS);

	// couldn't have JSX syntax, because ts throws
	// "Property 'children' does not exist on type 'IntrinsicAttributes'"
	return createElement(
		`h${level}`,
		{ className: mergedClassName, ...otherProps },
		children
	);
=======
  const context = useContext(HeadingsContext);
  const proposedLevel = context.level + (offset !== undefined ? offset : 0);
  const level = levelRange(proposedLevel);

  // merge and trim unneeded spaces between classNames
  const mergedClassName = [context.hClassName, className]
    .filter(Boolean)
    .join(' ');

  setTimeout(checkHeadingLevelsDom, CHECK_AFTER_MS);

  // couldn't have JSX syntax, because ts throws
  // "Property 'children' does not exist on type 'IntrinsicAttributes'"
  return createElement(
    `h${level}`,
    { className: mergedClassName, ...otherProps },
    children,
  );
>>>>>>> 69a3903f
}

function levelRange(level: number): number {
	if (level > 0 && level <= MAXIMUM_LEVEL) {
		return level;
	}
	const errorMessage = `Heading level "${level}" is not valid HTML5 which only allows levels 1-${MAXIMUM_LEVEL}`;
	console.error(errorMessage);
	return Math.min(Math.max(1, level), MAXIMUM_LEVEL);
}

export function useLevel(): number {
	const context = useContext(HeadingsContext);
	setTimeout(checkHeadingLevelsDom, CHECK_AFTER_MS);
	return levelRange(context.level);
}

export function useHClassName(): string | undefined {
	const context = useContext(HeadingsContext);
	return context.hClassName;
}

export function useHClassName(): HClassName {
	return useContext(HClassNameContext);
}

function checkHeadingLevelsDom() {
<<<<<<< HEAD
	if (typeof window === "undefined") return; // No need to run during SSR
	checkHeadingLevels(
		Array.from(document.querySelectorAll("h1,h2,h3,h4,h5,h6")).map((elm) =>
			parseFloat(elm.tagName.substring(1))
		)
	);
}

export function checkHeadingLevels(headings: number[]): number[] {
	const badHeadings = getBadHeadings(headings);
	if (badHeadings.length > 0) {
		const errorMessage = `WCAG accessibility issue detected: skipped heading levels ${badHeadings.map(
			(num) => `h${num}`
		)}. See https://www.npmjs.com/package/react-accessible-headings#why`;
		console.error(errorMessage);
	}
	return badHeadings;
}

function getBadHeadings(headings: number[]): number[] {
	return headings.filter(
		// multiple H1s are not recommended. See docs.
		(heading): boolean => heading === 1
	).length >= 2 ||
		headings.some((heading, index, arr): boolean => {
			// detect skipped levels
			const precedingHeading = arr[index - 1];
			if (!precedingHeading) return false;
			return heading > precedingHeading + 1;
		})
		? headings
		: [];
=======
  if (typeof window === 'undefined') return; // No need to run during SSR
  checkHeadingLevels(
    Array.from(document.querySelectorAll('h1,h2,h3,h4,h5,h6')).map((elm) =>
      parseFloat(elm.tagName.substring(1)),
    ),
  );
}

export function checkHeadingLevels(headings: number[]): number[] {
  const badHeadings = getBadHeadings(headings);
  if (badHeadings.length > 0) {
    const errorMessage = `WCAG accessibility issue detected: skipped heading levels ${badHeadings.map(
      (num) => `h${num}`,
    )}. See https://www.npmjs.com/package/react-accessible-headings#why`;
    console.error(errorMessage);
  }
  return badHeadings;
}

function getBadHeadings(headings: number[]): number[] {
  return headings.filter(
    // multiple H1s are not recommended. See docs.
    (heading): boolean => heading === 1,
  ).length >= 2 ||
    headings.some((heading, index, arr): boolean => {
      // detect skipped levels
      const precedingHeading = arr[index - 1];
      if (!precedingHeading) return false;
      return heading > precedingHeading + 1;
    })
    ? headings
    : [];
>>>>>>> 69a3903f
}

const MAXIMUM_LEVEL = 6;

const CHECK_AFTER_MS = 1; // used in setTimeout and browsers will typically clamp this to ~5ms<|MERGE_RESOLUTION|>--- conflicted
+++ resolved
@@ -1,13 +1,4 @@
 import {
-<<<<<<< HEAD
-	createElement,
-	createContext,
-	useContext,
-	DetailedHTMLProps,
-	HTMLAttributes,
-	ReactNode,
-} from "react";
-=======
   createElement,
   createContext,
   useContext,
@@ -15,68 +6,47 @@
   HTMLAttributes,
   ReactNode,
 } from 'react';
->>>>>>> 69a3903f
 
 export const HeadingsContext = createContext<
-	| undefined
-	| {
-			level: number;
-			hClassName?: string;
-	  }
+  | undefined
+  | {
+      level: number;
+      hClassName?: string;
+    }
 >({ level: 1 });
 
 type LevelProps = {
-	value?: number;
-	children: ReactNode;
-	hClassName?: string;
+  value?: number;
+  children: ReactNode;
+  hClassName?: string;
 };
 
 export function Level({ children, value, hClassName }: LevelProps) {
-	const context = useContext(HeadingsContext);
-	const level = levelRange(value !== undefined ? value : context.level + 1);
+  const context = useContext(HeadingsContext);
+  const level = levelRange(value !== undefined ? value : context.level + 1);
 
-	return (
-		<HeadingsContext.Provider
-			value={{
-				level,
-				hClassName: hClassName || context.hClassName,
-			}}
-		>
-			{children}
-		</HeadingsContext.Provider>
-	);
+  return (
+    <HeadingsContext.Provider
+      value={{
+        level,
+        hClassName: hClassName || context.hClassName,
+      }}
+    >
+      {children}
+    </HeadingsContext.Provider>
+  );
 }
 
 type HeadingProps = {
-	offset?: number;
+  offset?: number;
 } & DetailedHTMLProps<HTMLAttributes<HTMLHeadingElement>, HTMLHeadingElement>;
 
 export function H({
-	children,
-	offset,
-	className,
-	...otherProps
+  children,
+  offset,
+  className,
+  ...otherProps
 }: HeadingProps) {
-<<<<<<< HEAD
-	const context = useContext(HeadingsContext);
-	const proposedLevel = context.level + (offset !== undefined ? offset : 0);
-	const level = levelRange(proposedLevel);
-
-	// merge and trim unneeded spaces between classNames
-	const mergedClassName = [context.hClassName, className]
-		.filter(Boolean)
-		.join(" ");
-
-	setTimeout(checkHeadingLevelsDom, CHECK_AFTER_MS);
-
-	// couldn't have JSX syntax, because ts throws
-	// "Property 'children' does not exist on type 'IntrinsicAttributes'"
-	return createElement(
-		`h${level}`,
-		{ className: mergedClassName, ...otherProps },
-		children
-	);
-=======
   const context = useContext(HeadingsContext);
   const proposedLevel = context.level + (offset !== undefined ? offset : 0);
   const level = levelRange(proposedLevel);
@@ -95,68 +65,29 @@
     { className: mergedClassName, ...otherProps },
     children,
   );
->>>>>>> 69a3903f
 }
 
 function levelRange(level: number): number {
-	if (level > 0 && level <= MAXIMUM_LEVEL) {
-		return level;
-	}
-	const errorMessage = `Heading level "${level}" is not valid HTML5 which only allows levels 1-${MAXIMUM_LEVEL}`;
-	console.error(errorMessage);
-	return Math.min(Math.max(1, level), MAXIMUM_LEVEL);
+  if (level > 0 && level <= MAXIMUM_LEVEL) {
+    return level;
+  }
+  const errorMessage = `Heading level "${level}" is not valid HTML5 which only allows levels 1-${MAXIMUM_LEVEL}`;
+  console.error(errorMessage);
+  return Math.min(Math.max(1, level), MAXIMUM_LEVEL);
 }
 
 export function useLevel(): number {
-	const context = useContext(HeadingsContext);
-	setTimeout(checkHeadingLevelsDom, CHECK_AFTER_MS);
-	return levelRange(context.level);
+  const context = useContext(HeadingsContext);
+  setTimeout(checkHeadingLevelsDom, CHECK_AFTER_MS);
+  return levelRange(context.level);
 }
 
 export function useHClassName(): string | undefined {
-	const context = useContext(HeadingsContext);
-	return context.hClassName;
-}
-
-export function useHClassName(): HClassName {
-	return useContext(HClassNameContext);
+  const context = useContext(HeadingsContext);
+  return context.hClassName;
 }
 
 function checkHeadingLevelsDom() {
-<<<<<<< HEAD
-	if (typeof window === "undefined") return; // No need to run during SSR
-	checkHeadingLevels(
-		Array.from(document.querySelectorAll("h1,h2,h3,h4,h5,h6")).map((elm) =>
-			parseFloat(elm.tagName.substring(1))
-		)
-	);
-}
-
-export function checkHeadingLevels(headings: number[]): number[] {
-	const badHeadings = getBadHeadings(headings);
-	if (badHeadings.length > 0) {
-		const errorMessage = `WCAG accessibility issue detected: skipped heading levels ${badHeadings.map(
-			(num) => `h${num}`
-		)}. See https://www.npmjs.com/package/react-accessible-headings#why`;
-		console.error(errorMessage);
-	}
-	return badHeadings;
-}
-
-function getBadHeadings(headings: number[]): number[] {
-	return headings.filter(
-		// multiple H1s are not recommended. See docs.
-		(heading): boolean => heading === 1
-	).length >= 2 ||
-		headings.some((heading, index, arr): boolean => {
-			// detect skipped levels
-			const precedingHeading = arr[index - 1];
-			if (!precedingHeading) return false;
-			return heading > precedingHeading + 1;
-		})
-		? headings
-		: [];
-=======
   if (typeof window === 'undefined') return; // No need to run during SSR
   checkHeadingLevels(
     Array.from(document.querySelectorAll('h1,h2,h3,h4,h5,h6')).map((elm) =>
@@ -189,7 +120,6 @@
     })
     ? headings
     : [];
->>>>>>> 69a3903f
 }
 
 const MAXIMUM_LEVEL = 6;
