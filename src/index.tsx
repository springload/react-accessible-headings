import {
  createElement,
  createContext,
  useContext,
  DetailedHTMLProps,
  HTMLAttributes,
  ReactNode,
} from "react";

<<<<<<< HEAD
export const LevelContext = React.createContext(1);
export const HClassNameContext = React.createContext("");

type HClassName = string;

type LevelProps = {
	value?: number;
	children: ReactNode;
	hClassName?: HClassName;
};

export function Level({ children, value, hClassName }: LevelProps) {
	const contextLevel = useContext(LevelContext);
	const level = levelRange(value !== undefined ? value : contextLevel + 1);

	const contextHClassName = useContext(HClassNameContext);

	return (
		<LevelContext.Provider value={level}>
			<HClassNameContext.Provider value={hClassName || contextHClassName}>
				{children}
			</HClassNameContext.Provider>
		</LevelContext.Provider>
	);
=======
export const HeadingsContext = createContext<
  | undefined
  | {
      level: number;
      hClassName?: string;
    }
>({ level: 1 });

type LevelProps = {
  value?: number;
  children: ReactNode;
  hClassName?: string;
};

export function Level({ children, value, hClassName }: LevelProps) {
  const context = useContext(HeadingsContext);
  const level = levelRange(value !== undefined ? value : context.level + 1);

  return (
    <HeadingsContext.Provider
      value={{
        level,
        hClassName: hClassName || context.hClassName,
      }}
    >
      {children}
    </HeadingsContext.Provider>
  );
>>>>>>> e456cb08
}

type HeadingProps = {
	offset?: number;
} & DetailedHTMLProps<HTMLAttributes<HTMLHeadingElement>, HTMLHeadingElement>;

export function H({
<<<<<<< HEAD
	children,
	offset,
	className = "",
	...otherProps
}: HeadingProps) {
  const contextLevel = useContext(LevelContext);
  const proposedLevel = contextLevel + (offset !== undefined ? offset : 0);
  const level = levelRange(proposedLevel);

	const contextHClassName = useContext(HClassNameContext);
	// merge and trim unneeded spaces between classNames
	const hClassName = [contextHClassName, className].filter(Boolean).join(" ");

	if (!isProd()) setTimeout(checkHeadingLevelsDom, CHECK_AFTER_MS);

	// couldn't have JSX syntax, because ts throws
	// "Property 'children' does not exist on type 'IntrinsicAttributes'"
	return React.createElement(
		`h${level}`,
		{ className: hClassName, ...otherProps },
		children
	);
=======
  children,
  offset,
  className,
  ...otherProps
}: HeadingProps) {
  const context = useContext(HeadingsContext);
  const proposedLevel = context.level + (offset !== undefined ? offset : 0);
  const level = levelRange(proposedLevel);

  // merge and trim unneeded spaces between classNames
  const mergedClassName = [context.hClassName, className]
    .filter(Boolean)
    .join(" ");

  setTimeout(checkHeadingLevelsDom, CHECK_AFTER_MS);

  // couldn't have JSX syntax, because ts throws
  // "Property 'children' does not exist on type 'IntrinsicAttributes'"
  return createElement(
    `h${level}`,
    { className: mergedClassName, ...otherProps },
    children
  );
>>>>>>> e456cb08
}

function levelRange(level: number): number {
  if (level > 0 && level <= MAXIMUM_LEVEL) {
    return level;
  }
  const errorMessage = `Heading level "${level}" is not valid HTML5 which only allows levels 1-${MAXIMUM_LEVEL}`;
  console.error(errorMessage);
  return Math.min(Math.max(1, level), MAXIMUM_LEVEL);
}

export function useLevel(): number {
  const context = useContext(HeadingsContext);
  setTimeout(checkHeadingLevelsDom, CHECK_AFTER_MS);
  return levelRange(context.level);
}

export function useHClassName(): string | undefined {
  const context = useContext(HeadingsContext);
  return context.hClassName;
}

export function useHClassName(): HClassName {
	return useContext(HClassNameContext);
}

function checkHeadingLevelsDom() {
  if (typeof window === "undefined") return; // No need to run during SSR
  checkHeadingLevels(
    Array.from(document.querySelectorAll("h1,h2,h3,h4,h5,h6")).map((elm) =>
      parseFloat(elm.tagName.substring(1))
    )
  );
}

export function checkHeadingLevels(headings: number[]): number[] {
  const badHeadings = getBadHeadings(headings);
  if (badHeadings.length > 0) {
    const errorMessage = `WCAG accessibility issue detected: skipped heading levels ${badHeadings.map(
      (num) => `h${num}`
    )}. See https://www.npmjs.com/package/react-accessible-headings#why`;
    console.error(errorMessage);
  }
  return badHeadings;
}

function getBadHeadings(headings: number[]): number[] {
  return headings.filter(
    // multiple H1s are not recommended. See docs.
    (heading): boolean => heading === 1
  ).length >= 2 ||
    headings.some((heading, index, arr): boolean => {
      // detect skipped levels
      const precedingHeading = arr[index - 1];
      if (!precedingHeading) return false;
      return heading > precedingHeading + 1;
    })
    ? headings
    : [];
}

const MAXIMUM_LEVEL = 6;

const CHECK_AFTER_MS = 1; // used in setTimeout and browsers will typically clamp this to ~5ms<|MERGE_RESOLUTION|>--- conflicted
+++ resolved
@@ -1,67 +1,40 @@
 import {
-  createElement,
-  createContext,
-  useContext,
-  DetailedHTMLProps,
-  HTMLAttributes,
-  ReactNode,
+	createElement,
+	createContext,
+	useContext,
+	DetailedHTMLProps,
+	HTMLAttributes,
+	ReactNode,
 } from "react";
 
-<<<<<<< HEAD
-export const LevelContext = React.createContext(1);
-export const HClassNameContext = React.createContext("");
-
-type HClassName = string;
+export const HeadingsContext = createContext<
+	| undefined
+	| {
+			level: number;
+			hClassName?: string;
+	  }
+>({ level: 1 });
 
 type LevelProps = {
 	value?: number;
 	children: ReactNode;
-	hClassName?: HClassName;
+	hClassName?: string;
 };
 
 export function Level({ children, value, hClassName }: LevelProps) {
-	const contextLevel = useContext(LevelContext);
-	const level = levelRange(value !== undefined ? value : contextLevel + 1);
-
-	const contextHClassName = useContext(HClassNameContext);
+	const context = useContext(HeadingsContext);
+	const level = levelRange(value !== undefined ? value : context.level + 1);
 
 	return (
-		<LevelContext.Provider value={level}>
-			<HClassNameContext.Provider value={hClassName || contextHClassName}>
-				{children}
-			</HClassNameContext.Provider>
-		</LevelContext.Provider>
+		<HeadingsContext.Provider
+			value={{
+				level,
+				hClassName: hClassName || context.hClassName,
+			}}
+		>
+			{children}
+		</HeadingsContext.Provider>
 	);
-=======
-export const HeadingsContext = createContext<
-  | undefined
-  | {
-      level: number;
-      hClassName?: string;
-    }
->({ level: 1 });
-
-type LevelProps = {
-  value?: number;
-  children: ReactNode;
-  hClassName?: string;
-};
-
-export function Level({ children, value, hClassName }: LevelProps) {
-  const context = useContext(HeadingsContext);
-  const level = levelRange(value !== undefined ? value : context.level + 1);
-
-  return (
-    <HeadingsContext.Provider
-      value={{
-        level,
-        hClassName: hClassName || context.hClassName,
-      }}
-    >
-      {children}
-    </HeadingsContext.Provider>
-  );
->>>>>>> e456cb08
 }
 
 type HeadingProps = {
@@ -69,74 +42,49 @@
 } & DetailedHTMLProps<HTMLAttributes<HTMLHeadingElement>, HTMLHeadingElement>;
 
 export function H({
-<<<<<<< HEAD
 	children,
 	offset,
-	className = "",
+	className,
 	...otherProps
 }: HeadingProps) {
-  const contextLevel = useContext(LevelContext);
-  const proposedLevel = contextLevel + (offset !== undefined ? offset : 0);
-  const level = levelRange(proposedLevel);
+	const context = useContext(HeadingsContext);
+	const proposedLevel = context.level + (offset !== undefined ? offset : 0);
+	const level = levelRange(proposedLevel);
 
-	const contextHClassName = useContext(HClassNameContext);
 	// merge and trim unneeded spaces between classNames
-	const hClassName = [contextHClassName, className].filter(Boolean).join(" ");
+	const mergedClassName = [context.hClassName, className]
+		.filter(Boolean)
+		.join(" ");
 
-	if (!isProd()) setTimeout(checkHeadingLevelsDom, CHECK_AFTER_MS);
+	setTimeout(checkHeadingLevelsDom, CHECK_AFTER_MS);
 
 	// couldn't have JSX syntax, because ts throws
 	// "Property 'children' does not exist on type 'IntrinsicAttributes'"
-	return React.createElement(
+	return createElement(
 		`h${level}`,
-		{ className: hClassName, ...otherProps },
+		{ className: mergedClassName, ...otherProps },
 		children
 	);
-=======
-  children,
-  offset,
-  className,
-  ...otherProps
-}: HeadingProps) {
-  const context = useContext(HeadingsContext);
-  const proposedLevel = context.level + (offset !== undefined ? offset : 0);
-  const level = levelRange(proposedLevel);
-
-  // merge and trim unneeded spaces between classNames
-  const mergedClassName = [context.hClassName, className]
-    .filter(Boolean)
-    .join(" ");
-
-  setTimeout(checkHeadingLevelsDom, CHECK_AFTER_MS);
-
-  // couldn't have JSX syntax, because ts throws
-  // "Property 'children' does not exist on type 'IntrinsicAttributes'"
-  return createElement(
-    `h${level}`,
-    { className: mergedClassName, ...otherProps },
-    children
-  );
->>>>>>> e456cb08
 }
 
 function levelRange(level: number): number {
-  if (level > 0 && level <= MAXIMUM_LEVEL) {
-    return level;
-  }
-  const errorMessage = `Heading level "${level}" is not valid HTML5 which only allows levels 1-${MAXIMUM_LEVEL}`;
-  console.error(errorMessage);
-  return Math.min(Math.max(1, level), MAXIMUM_LEVEL);
+	if (level > 0 && level <= MAXIMUM_LEVEL) {
+		return level;
+	}
+	const errorMessage = `Heading level "${level}" is not valid HTML5 which only allows levels 1-${MAXIMUM_LEVEL}`;
+	console.error(errorMessage);
+	return Math.min(Math.max(1, level), MAXIMUM_LEVEL);
 }
 
 export function useLevel(): number {
-  const context = useContext(HeadingsContext);
-  setTimeout(checkHeadingLevelsDom, CHECK_AFTER_MS);
-  return levelRange(context.level);
+	const context = useContext(HeadingsContext);
+	setTimeout(checkHeadingLevelsDom, CHECK_AFTER_MS);
+	return levelRange(context.level);
 }
 
 export function useHClassName(): string | undefined {
-  const context = useContext(HeadingsContext);
-  return context.hClassName;
+	const context = useContext(HeadingsContext);
+	return context.hClassName;
 }
 
 export function useHClassName(): HClassName {
@@ -144,38 +92,38 @@
 }
 
 function checkHeadingLevelsDom() {
-  if (typeof window === "undefined") return; // No need to run during SSR
-  checkHeadingLevels(
-    Array.from(document.querySelectorAll("h1,h2,h3,h4,h5,h6")).map((elm) =>
-      parseFloat(elm.tagName.substring(1))
-    )
-  );
+	if (typeof window === "undefined") return; // No need to run during SSR
+	checkHeadingLevels(
+		Array.from(document.querySelectorAll("h1,h2,h3,h4,h5,h6")).map((elm) =>
+			parseFloat(elm.tagName.substring(1))
+		)
+	);
 }
 
 export function checkHeadingLevels(headings: number[]): number[] {
-  const badHeadings = getBadHeadings(headings);
-  if (badHeadings.length > 0) {
-    const errorMessage = `WCAG accessibility issue detected: skipped heading levels ${badHeadings.map(
-      (num) => `h${num}`
-    )}. See https://www.npmjs.com/package/react-accessible-headings#why`;
-    console.error(errorMessage);
-  }
-  return badHeadings;
+	const badHeadings = getBadHeadings(headings);
+	if (badHeadings.length > 0) {
+		const errorMessage = `WCAG accessibility issue detected: skipped heading levels ${badHeadings.map(
+			(num) => `h${num}`
+		)}. See https://www.npmjs.com/package/react-accessible-headings#why`;
+		console.error(errorMessage);
+	}
+	return badHeadings;
 }
 
 function getBadHeadings(headings: number[]): number[] {
-  return headings.filter(
-    // multiple H1s are not recommended. See docs.
-    (heading): boolean => heading === 1
-  ).length >= 2 ||
-    headings.some((heading, index, arr): boolean => {
-      // detect skipped levels
-      const precedingHeading = arr[index - 1];
-      if (!precedingHeading) return false;
-      return heading > precedingHeading + 1;
-    })
-    ? headings
-    : [];
+	return headings.filter(
+		// multiple H1s are not recommended. See docs.
+		(heading): boolean => heading === 1
+	).length >= 2 ||
+		headings.some((heading, index, arr): boolean => {
+			// detect skipped levels
+			const precedingHeading = arr[index - 1];
+			if (!precedingHeading) return false;
+			return heading > precedingHeading + 1;
+		})
+		? headings
+		: [];
 }
 
 const MAXIMUM_LEVEL = 6;
